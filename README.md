--- conflicted
+++ resolved
@@ -22,8 +22,8 @@
 > [!NOTE]
 > Version compatibility:
 >
-> - Use `ai-retry` version 1 for AI SDK v5.
-> - Use `ai-retry` version 2 for AI SDK v6.
+> - Use `ai-retry` version 0.x for AI SDK v5.
+> - Use `ai-retry` version 1.x for AI SDK v6.
 
 ```bash
 npm install ai-retry
@@ -204,11 +204,7 @@
   if (isResultAttempt(context.current)) {
     const { result } = context.current;
     // The request succeeded, but the response indicates a problem
-<<<<<<< HEAD
     if (result.finishReason.unified === 'content-filter') {
-=======
-    if (result.finishReason === 'content-filter') {
->>>>>>> 3c4fa86a
       console.log('Content was filtered, trying different model');
       return { model: openai('gpt-4') };
     }
