--- conflicted
+++ resolved
@@ -12,11 +12,7 @@
  * Find the next model to retry with based on the retry context
  */
 export async function findRetryModel<
-<<<<<<< HEAD
-  MODEL extends LanguageModel | EmbeddingModel<any>,
-=======
   MODEL extends LanguageModel | EmbeddingModel,
->>>>>>> 2833fcd9
 >(
   retries: Retries<MODEL>,
   context: RetryContext<MODEL>,
