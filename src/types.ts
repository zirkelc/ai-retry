import type {
<<<<<<< HEAD
  EmbeddingModelV3,
  LanguageModelV3,
  LanguageModelV3CallOptions,
  LanguageModelV3StreamPart,
=======
  EmbeddingModelV2,
  LanguageModelV2,
  LanguageModelV2CallOptions,
  LanguageModelV2StreamPart,
  SharedV2ProviderOptions,
>>>>>>> f00a727d
} from '@ai-sdk/provider';
import type { gateway } from 'ai';

type Literals<T> = T extends string
  ? string extends T
    ? never // It's `string` or `string & {}`, exclude it
    : T // It's a literal, keep it
  : never;

<<<<<<< HEAD
export type LanguageModel = LanguageModelV3;
export type EmbeddingModel<VALUE = unknown> = EmbeddingModelV3<VALUE>;
export type LanguageModelCallOptions = LanguageModelV3CallOptions;
export type LanguageModelStreamPart = LanguageModelV3StreamPart;
=======
export type LanguageModel = LanguageModelV2;
export type EmbeddingModel<VALUE = any> = EmbeddingModelV2<VALUE>;
export type LanguageModelCallOptions = LanguageModelV2CallOptions;
export type LanguageModelStreamPart = LanguageModelV2StreamPart;
export type ProviderOptions = SharedV2ProviderOptions;

// export  type GatewayEmbeddingModelId = Parameters<typeof gateway['textEmbeddingModel']>[0];
export type GatewayLanguageModelId = Parameters<
  (typeof gateway)['languageModel']
>[0];

export type ResolvableLanguageModel =
  | LanguageModel
  | Literals<GatewayLanguageModelId>;

export type ResolvableModel<MODEL extends LanguageModel | EmbeddingModel> =
  MODEL extends LanguageModel ? ResolvableLanguageModel : EmbeddingModel;

export type ResolvedModel<
  MODEL extends ResolvableLanguageModel | EmbeddingModel,
> = MODEL extends ResolvableLanguageModel ? LanguageModel : EmbeddingModel;
>>>>>>> f00a727d

/**
 * Options for creating a retryable model.
 */
export interface RetryableModelOptions<
  MODEL extends LanguageModel | EmbeddingModel,
> {
  model: MODEL;
  retries: Retries<MODEL>;
  disabled?: boolean | (() => boolean);
  onError?: (context: RetryContext<MODEL>) => void;
  onRetry?: (context: RetryContext<MODEL>) => void;
}

/**
 * The context provided to Retryables with the current attempt and all previous attempts.
 */
export type RetryContext<
  MODEL extends ResolvableLanguageModel | EmbeddingModel,
> = {
  /**
   * Current attempt that caused the retry
   */
  current: RetryAttempt<ResolvedModel<MODEL>>;
  /**
   * All attempts made so far, including the current one
   */
  attempts: Array<RetryAttempt<ResolvedModel<MODEL>>>;
};

/**
 * A retry attempt with an error
 */
export type RetryErrorAttempt<MODEL extends LanguageModel | EmbeddingModel> = {
  type: 'error';
  error: unknown;
  result?: undefined;
  model: MODEL;
};

/**
 * A retry attempt with a successful result
 */
export type RetryResultAttempt = {
  type: 'result';
  result: LanguageModelGenerate;
  error?: undefined;
  model: LanguageModel;
};

/**
 * A retry attempt with either an error or a result and the model used
 */
export type RetryAttempt<MODEL extends LanguageModel | EmbeddingModel> =
  | RetryErrorAttempt<MODEL>
  | RetryResultAttempt;

/**
 * A model to retry with and the maximum number of attempts for that model.
 *
 * The model can be:
 * - The exact MODEL type (instance)
 * - A gateway string literal (for LanguageModel only)
 * - A ResolvableModel<MODEL> (for compatibility with plain model arrays)
 *
 * This flexible approach allows retryable functions to return the exact model type
 * they received without type assertions, while still supporting string-based gateway models.
 */
export type Retry<MODEL extends ResolvableLanguageModel | EmbeddingModel> = {
  model: MODEL;
  maxAttempts?: number;
  delay?: number;
  backoffFactor?: number;
  providerOptions?: ProviderOptions;
  timeout?: number;
};

/**
 * A function that determines whether to retry with a different model based on the current attempt and all previous attempts.
 */
export type Retryable<MODEL extends ResolvableLanguageModel | EmbeddingModel> =
  (
    context: RetryContext<MODEL>,
  ) => Retry<MODEL> | Promise<Retry<MODEL> | undefined> | undefined;

export type Retries<MODEL extends LanguageModel | EmbeddingModel> = Array<
  | Retryable<ResolvableModel<MODEL>>
  | Retry<ResolvableModel<MODEL>>
  | ResolvableModel<MODEL>
>;

export type RetryableOptions<
  MODEL extends ResolvableLanguageModel | EmbeddingModel,
> = Partial<Omit<Retry<MODEL>, 'model'>>;

export type LanguageModelGenerate = Awaited<
  ReturnType<LanguageModel['doGenerate']>
>;

export type LanguageModelStream = Awaited<
  ReturnType<LanguageModel['doStream']>
>;

export type EmbeddingModelCallOptions<VALUE> = Parameters<
  EmbeddingModel<VALUE>['doEmbed']
>[0];

export type EmbeddingModelEmbed<VALUE = any> = Awaited<
  ReturnType<EmbeddingModel<VALUE>['doEmbed']>
>;<|MERGE_RESOLUTION|>--- conflicted
+++ resolved
@@ -1,16 +1,9 @@
 import type {
-<<<<<<< HEAD
   EmbeddingModelV3,
   LanguageModelV3,
   LanguageModelV3CallOptions,
   LanguageModelV3StreamPart,
-=======
-  EmbeddingModelV2,
-  LanguageModelV2,
-  LanguageModelV2CallOptions,
-  LanguageModelV2StreamPart,
-  SharedV2ProviderOptions,
->>>>>>> f00a727d
+  SharedV3ProviderOptions,
 } from '@ai-sdk/provider';
 import type { gateway } from 'ai';
 
@@ -20,17 +13,11 @@
     : T // It's a literal, keep it
   : never;
 
-<<<<<<< HEAD
 export type LanguageModel = LanguageModelV3;
-export type EmbeddingModel<VALUE = unknown> = EmbeddingModelV3<VALUE>;
+export type EmbeddingModel<VALUE = any> = EmbeddingModelV3<VALUE>;
 export type LanguageModelCallOptions = LanguageModelV3CallOptions;
 export type LanguageModelStreamPart = LanguageModelV3StreamPart;
-=======
-export type LanguageModel = LanguageModelV2;
-export type EmbeddingModel<VALUE = any> = EmbeddingModelV2<VALUE>;
-export type LanguageModelCallOptions = LanguageModelV2CallOptions;
-export type LanguageModelStreamPart = LanguageModelV2StreamPart;
-export type ProviderOptions = SharedV2ProviderOptions;
+export type ProviderOptions = SharedV3ProviderOptions;
 
 // export  type GatewayEmbeddingModelId = Parameters<typeof gateway['textEmbeddingModel']>[0];
 export type GatewayLanguageModelId = Parameters<
@@ -47,7 +34,6 @@
 export type ResolvedModel<
   MODEL extends ResolvableLanguageModel | EmbeddingModel,
 > = MODEL extends ResolvableLanguageModel ? LanguageModel : EmbeddingModel;
->>>>>>> f00a727d
 
 /**
  * Options for creating a retryable model.
