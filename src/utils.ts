--- conflicted
+++ resolved
@@ -25,24 +25,16 @@
   'provider' in model &&
   'modelId' in model &&
   'specificationVersion' in model &&
-<<<<<<< HEAD
+  'doGenerate' in model &&
   model.specificationVersion === 'v3';
-=======
-  'doGenerate' in model &&
-  model.specificationVersion === 'v2';
->>>>>>> f00a727d
 
 export const isEmbeddingModel = (model: unknown): model is EmbeddingModel =>
   isObject(model) &&
   'provider' in model &&
   'modelId' in model &&
   'specificationVersion' in model &&
-<<<<<<< HEAD
+  'doEmbed' in model &&
   model.specificationVersion === 'v3';
-=======
-  'doEmbed' in model &&
-  model.specificationVersion === 'v2';
->>>>>>> f00a727d
 
 export const isStreamResult = (
   result: LanguageModelGenerate | LanguageModelStream,
@@ -86,16 +78,4 @@
     part.type === 'tool-input-delta' ||
     part.type === 'raw'
   );
-<<<<<<< HEAD
-};
-
-/**
- * Type guard to check if a value is a Retry object (has a model property with a MODEL)
- */
-export const isRetry = <MODEL extends LanguageModel | EmbeddingModel>(
-  value: unknown,
-): value is Retry<MODEL> =>
-  isObject(value) && 'model' in value && isModel(value.model);
-=======
-};
->>>>>>> f00a727d
+};