import { APICallError, embed, RetryError } from 'ai';
import { describe, expect, it, vi } from 'vitest';
import { createRetryable } from './create-retryable-model.js';
import { type EmbeddingModelEmbed, MockEmbeddingModel } from './test-utils.js';
import type {
  EmbeddingModel,
  LanguageModel,
  Retryable,
  RetryableModelOptions,
  RetryContext,
} from './types.js';
import { isErrorAttempt } from './utils.js';

<<<<<<< HEAD
type OnError = Required<
  RetryableModelOptions<LanguageModel> | RetryableModelOptions<EmbeddingModel>
>['onError'];
type OnRetry = Required<
  RetryableModelOptions<LanguageModel> | RetryableModelOptions<EmbeddingModel>
>['onRetry'];

const mockEmbeddings: EmbeddingModelEmbed = {
=======
type OnError = Required<RetryableModelOptions<EmbeddingModel>>['onError'];
type OnRetry = Required<RetryableModelOptions<EmbeddingModel>>['onRetry'];

const mockEmbeddings: EmbeddingModelEmbed<number> = {
>>>>>>> 2833fcd9
  embeddings: [[0.1, 0.2, 0.3]],
  usage: { tokens: 5 },
};

const retryableError = new APICallError({
  message: 'Rate limit exceeded',
  url: '',
  requestBodyValues: {},
  statusCode: 429,
  responseHeaders: {},
  responseBody:
    '{"error": {"message": "Rate limit exceeded", "code": "rate_limit_exceeded"}}',
  isRetryable: true,
  data: {
    error: {
      message: 'Rate limit exceeded',
      code: 'rate_limit_exceeded',
    },
  },
});

const nonRetryableError = new APICallError({
  message: 'Invalid API key',
  url: '',
  requestBodyValues: {},
  statusCode: 401,
  responseHeaders: {},
  responseBody:
    '{"error": {"message": "Invalid API key", "code": "invalid_api_key"}}',
  isRetryable: false,
  data: {
    error: {
      message: 'Invalid API key',
      code: 'invalid_api_key',
    },
  },
});

describe('embed', () => {
  it('should embed successfully when no errors occur', async () => {
    // Arrange
    const baseModel = new MockEmbeddingModel({
      doEmbed: mockEmbeddings,
    });
    const retryableModel = createRetryable({
      model: baseModel,
      retries: [],
    });

    // Act
    const result = await embed({
      model: retryableModel,
      value: 'Hello!',
    });

    // Assert
    expect(baseModel.doEmbed).toHaveBeenCalledTimes(1);
    expect(result.embedding).toEqual(mockEmbeddings.embeddings[0]);
  });

  describe('retries', () => {
    describe('error-based retries', () => {
      it('should retry with errors', async () => {
        // Arrange
        const baseModel = new MockEmbeddingModel({ doEmbed: retryableError });
        const fallbackModel = new MockEmbeddingModel({
          doEmbed: mockEmbeddings,
        });

        const fallbackRetryable = (context: RetryContext<EmbeddingModel>) => {
          if (
            isErrorAttempt(context.current) &&
            APICallError.isInstance(context.current.error)
          ) {
            return { model: fallbackModel, maxAttempts: 1 };
          }
          return undefined;
        };

        // Act
        const result = await embed({
          model: createRetryable({
            model: baseModel,
            retries: [fallbackRetryable],
          }),
          value: 'Hello!',
          //
        });

        // Assert
        expect(baseModel.doEmbed).toHaveBeenCalledTimes(1);
        expect(fallbackModel.doEmbed).toHaveBeenCalledTimes(1);
        expect(result.embedding).toEqual(mockEmbeddings.embeddings[0]);
      });

      it('should not retry without errors', async () => {
        // Arrange
        const baseModel = new MockEmbeddingModel({ doEmbed: mockEmbeddings });
        const fallbackModel1 = new MockEmbeddingModel({
          doEmbed: mockEmbeddings,
        });
        const fallbackModel2 = new MockEmbeddingModel({
          doEmbed: mockEmbeddings,
        });

        // Act
        const result = await embed({
          model: createRetryable({
            model: baseModel,
            retries: [fallbackModel1, fallbackModel2],
          }),
          value: 'Hello!',
        });

        // Assert
        expect(baseModel.doEmbed).toHaveBeenCalledTimes(1);
        expect(fallbackModel1.doEmbed).toHaveBeenCalledTimes(0);
        expect(fallbackModel2.doEmbed).toHaveBeenCalledTimes(0);
        expect(result.embedding).toEqual(mockEmbeddings.embeddings[0]);
      });

      it('should use plain embedding models for error-based attempts', async () => {
        // Arrange
        const baseModel = new MockEmbeddingModel({ doEmbed: retryableError });
        const fallbackModel1 = new MockEmbeddingModel({
          doEmbed: mockEmbeddings,
        });
        const fallbackModel2 = new MockEmbeddingModel({
          doEmbed: mockEmbeddings,
        });

        const fallbackRetryable = (context: RetryContext<EmbeddingModel>) => {
          if (
            isErrorAttempt(context.current) &&
            APICallError.isInstance(context.current.error)
          ) {
            return { model: fallbackModel2, maxAttempts: 1 };
          }
          return undefined;
        };

        // Act
        const result = await embed({
          model: createRetryable({
            model: baseModel,
            retries: [fallbackModel1, fallbackRetryable],
          }),
          value: 'Hello!',
        });

        // Assert
        expect(baseModel.doEmbed).toHaveBeenCalledTimes(1);
        expect(fallbackModel1.doEmbed).toHaveBeenCalledTimes(1); // Should be called
        expect(fallbackModel2.doEmbed).toHaveBeenCalledTimes(0);
        expect(result.embedding).toEqual(mockEmbeddings.embeddings[0]);
      });
    });
  });

  describe('disabled', () => {
    it('should not retry when disabled is true', async () => {
      // Arrange
      const baseModel = new MockEmbeddingModel({ doEmbed: retryableError });
      const fallbackModel = new MockEmbeddingModel({
        doEmbed: mockEmbeddings,
      });

      const fallbackRetryable: Retryable<EmbeddingModel> = () => {
        return { model: fallbackModel, maxAttempts: 1 };
      };

      const retryableModel = createRetryable({
        model: baseModel,
        retries: [fallbackRetryable],
        disabled: true,
      });

      // Act & Assert
      await expect(
        embed({
          model: retryableModel,
          value: 'Hello!',
          maxRetries: 0, // Disable AI SDK's own retry mechanism
        }),
      ).rejects.toThrow('Rate limit exceeded');

      expect(baseModel.doEmbed).toHaveBeenCalledTimes(1);
      expect(fallbackModel.doEmbed).toHaveBeenCalledTimes(0);
    });

    it('should retry when disabled is false', async () => {
      // Arrange
      const baseModel = new MockEmbeddingModel({ doEmbed: retryableError });
      const fallbackModel = new MockEmbeddingModel({
        doEmbed: mockEmbeddings,
      });

      const fallbackRetryable: Retryable<EmbeddingModel> = () => {
        return { model: fallbackModel, maxAttempts: 1 };
      };

      const retryableModel = createRetryable({
        model: baseModel,
        retries: [fallbackRetryable],
        disabled: false,
      });

      // Act
      const result = await embed({
        model: retryableModel,
        value: 'Hello!',
      });

      // Assert
      expect(baseModel.doEmbed).toHaveBeenCalledTimes(1);
      expect(fallbackModel.doEmbed).toHaveBeenCalledTimes(1);
      expect(result.embedding).toEqual([0.1, 0.2, 0.3]);
    });
  });

  describe('onError', () => {
    it('should call onError handler when an error occurs', async () => {
      // Arrange
      const baseModel = new MockEmbeddingModel({ doEmbed: retryableError });
      const fallbackModel = new MockEmbeddingModel({ doEmbed: mockEmbeddings });
      const onErrorSpy = vi.fn<OnError>();

      // Act
      await embed({
        model: createRetryable({
          model: baseModel,
          retries: [fallbackModel],
          onError: onErrorSpy,
        }),
        value: 'Hello!',
      });

      // Assert
      expect(onErrorSpy).toHaveBeenCalledTimes(1);

      const firstErrorCall = onErrorSpy.mock.calls[0]![0];
      expect(firstErrorCall.current.error).toBe(retryableError);
      expect(firstErrorCall.current.model).toBe(baseModel);
      expect(firstErrorCall.attempts.length).toBe(1);
      // expect(firstErrorCall.totalAttempts).toBe(1);
    });

    it('should call onError handler for each error in multiple attempts', async () => {
      // Arrange
      const baseModel = new MockEmbeddingModel({ doEmbed: retryableError });
      const fallbackModel = new MockEmbeddingModel({
        doEmbed: nonRetryableError,
      });
      const finalModel = new MockEmbeddingModel({ doEmbed: mockEmbeddings });
      const onErrorSpy = vi.fn<OnError>();

      // Act
      await embed({
        model: createRetryable({
          model: baseModel,
          retries: [fallbackModel, finalModel],
          onError: onErrorSpy,
        }),
        value: 'Hello!',
      });

      // Assert
      expect(onErrorSpy).toHaveBeenCalledTimes(2);

      // Check that onError was called for each error
      const firstErrorCall = onErrorSpy.mock.calls[0]![0];
      const secondErrorCall = onErrorSpy.mock.calls[1]![0];

      expect(firstErrorCall.current.error).toBe(retryableError);
      expect(firstErrorCall.current.model).toBe(baseModel);
      expect(firstErrorCall.attempts.length).toBe(1);
      // expect(firstErrorCall.totalAttempts).toBe(1);

      expect(secondErrorCall.current.error).toBe(nonRetryableError);
      expect(secondErrorCall.current.model).toBe(fallbackModel);
      expect(secondErrorCall.attempts.length).toBe(2);
      // expect(secondErrorCall.totalAttempts).toBe(2);
    });

    it('should call onError handler before onRetry handler', async () => {
      // Arrange
      const baseModel = new MockEmbeddingModel({ doEmbed: retryableError });
      const fallbackModel = new MockEmbeddingModel({ doEmbed: mockEmbeddings });
      const onErrorSpy = vi.fn<OnError>();
      const onRetrySpy = vi.fn<OnRetry>();

      // Act
      await embed({
        model: createRetryable({
          model: baseModel,
          retries: [fallbackModel],
          onError: onErrorSpy,
          onRetry: onRetrySpy,
        }),
        value: 'Hello!',
      });

      // Assert
      expect(onErrorSpy).toHaveBeenCalledTimes(1);
      expect(onRetrySpy).toHaveBeenCalledTimes(1);

      // Verify onError is called before onRetry by checking call order
      const errorCallTime = onErrorSpy.mock.invocationCallOrder[0] ?? 0;
      const retryCallTime = onRetrySpy.mock.invocationCallOrder[0] ?? 0;
      expect(errorCallTime).toBeLessThan(retryCallTime);

      // Verify the context passed to each handler
      const firstErrorCall = onErrorSpy.mock.calls[0]![0];
      const firstRetryCall = onRetrySpy.mock.calls[0]![0];
      expect(firstErrorCall.current.model).toBe(baseModel);
      expect(firstErrorCall.attempts.length).toBe(1);
      expect(firstRetryCall.current.model).toBe(fallbackModel);
      expect(firstRetryCall.attempts.length).toBe(1);
    });
  });

  describe('onRetry', () => {
    it('should call onRetry handler for error-based retries', async () => {
      // Arrange
      const baseModel = new MockEmbeddingModel({ doEmbed: retryableError });
      const fallbackModel = new MockEmbeddingModel({ doEmbed: mockEmbeddings });
      const onRetrySpy = vi.fn<OnRetry>();

      // Act
      await embed({
        model: createRetryable({
          model: baseModel,
          retries: [fallbackModel],
          onRetry: onRetrySpy,
        }),
        value: 'Hello!',
      });

      // Assert
      expect(onRetrySpy).toHaveBeenCalledTimes(1);

      const firstRetryCall = onRetrySpy.mock.calls[0]![0];
      expect(isErrorAttempt(firstRetryCall.current)).toBe(true);
      if (isErrorAttempt(firstRetryCall.current)) {
        expect(firstRetryCall.current.error).toBe(retryableError);
      }
      expect(firstRetryCall.current.model).toBe(fallbackModel);
      expect(firstRetryCall.attempts.length).toBe(1);
      // expect(firstRetryCall.totalAttempts).toBe(1);
    });

    it('should call onRetry handler for each retry attempt', async () => {
      // Arrange
      const baseModel = new MockEmbeddingModel({ doEmbed: retryableError });
      const fallbackModel1 = new MockEmbeddingModel({
        doEmbed: nonRetryableError,
      });
      const fallbackModel2 = new MockEmbeddingModel({
        doEmbed: mockEmbeddings,
      });
      const onRetrySpy = vi.fn<OnRetry>();

      // Act
      await embed({
        model: createRetryable({
          model: baseModel,
          retries: [fallbackModel1, fallbackModel2],
          onRetry: onRetrySpy,
        }),
        value: 'Hello!',
      });

      // Assert
      expect(onRetrySpy).toHaveBeenCalledTimes(2);

      // Check that onRetry was called for each retry
      const firstRetryCall = onRetrySpy.mock.calls[0]![0];
      const secondRetryCall = onRetrySpy.mock.calls[1]![0];

      expect(isErrorAttempt(firstRetryCall.current)).toBe(true);
      if (isErrorAttempt(firstRetryCall.current)) {
        expect(firstRetryCall.current.error).toBe(retryableError);
      }
      expect(firstRetryCall.current.model).toBe(fallbackModel1);
      expect(firstRetryCall.attempts.length).toBe(1);
      // expect(firstRetryCall.totalAttempts).toBe(1);

      expect(isErrorAttempt(secondRetryCall.current)).toBe(true);
      if (isErrorAttempt(secondRetryCall.current)) {
        expect(secondRetryCall.current.error).toBe(nonRetryableError);
      }
      expect(secondRetryCall.current.model).toBe(fallbackModel2);
      expect(secondRetryCall.attempts.length).toBe(2);
      // expect(secondRetryCall.totalAttempts).toBe(2);
    });

    it('should NOT call onRetry on first attempt', async () => {
      // Arrange
      const baseModel = new MockEmbeddingModel({ doEmbed: mockEmbeddings });
      const onRetrySpy = vi.fn<OnRetry>();

      // Act
      await embed({
        model: createRetryable({
          model: baseModel,
          retries: [],
          onRetry: onRetrySpy,
        }),
        value: 'Hello!',
      });

      // Assert
      expect(onRetrySpy).not.toHaveBeenCalled();
    });
  });

  describe('RetryableOptions', () => {
    describe('maxAttempts', () => {
      it('should try each model only once by default', async () => {
        // Arrange
        const baseModel = new MockEmbeddingModel({ doEmbed: retryableError });
        const fallbackModel1 = new MockEmbeddingModel({
          doEmbed: retryableError,
        });
        const fallbackModel2 = new MockEmbeddingModel({
          doEmbed: retryableError,
        });
        const finalModel = new MockEmbeddingModel({ doEmbed: mockEmbeddings });

        // Act
        await embed({
          model: createRetryable({
            model: baseModel,
            retries: [
              fallbackModel1,
              { model: fallbackModel2 },
              async () => ({ model: finalModel }),
            ],
          }),
          value: 'Hello!',
        });

        // Assert
        expect(baseModel.doEmbed).toHaveBeenCalledTimes(1);
        expect(fallbackModel1.doEmbed).toHaveBeenCalledTimes(1);
        expect(fallbackModel2.doEmbed).toHaveBeenCalledTimes(1);
        expect(finalModel.doEmbed).toHaveBeenCalledTimes(1);
      });

      it('should try models multiple times if maxAttempts is set', async () => {
        // Arrange
        const baseModel = new MockEmbeddingModel({ doEmbed: retryableError });
        const fallbackModel1 = new MockEmbeddingModel({
          doEmbed: retryableError,
        });
        const fallbackModel2 = new MockEmbeddingModel({
          doEmbed: retryableError,
        });
        const finalModel = new MockEmbeddingModel({ doEmbed: mockEmbeddings });

        // Act
        await embed({
          model: createRetryable({
            model: baseModel,
            retries: [
              // Retryable  with different maxAttempts
              { model: fallbackModel1, maxAttempts: 2 },
              async () => ({ model: fallbackModel2, maxAttempts: 3 }),
              finalModel,
            ],
          }),
          value: 'Hello!',
        });

        // Assert
        expect(baseModel.doEmbed).toHaveBeenCalledTimes(1);
        expect(fallbackModel1.doEmbed).toHaveBeenCalledTimes(2);
        expect(fallbackModel2.doEmbed).toHaveBeenCalledTimes(3);
        expect(finalModel.doEmbed).toHaveBeenCalledTimes(1);
      });
    });

    describe('maxRetries', () => {
      it('should ignore maxRetries setting when retryable matches', async () => {
        // Arrange
        const baseModel = new MockEmbeddingModel({ doEmbed: retryableError });
        const fallbackModel = new MockEmbeddingModel({
          doEmbed: nonRetryableError,
        });

        // Act & Assert
        try {
          await embed({
            model: createRetryable({
              model: baseModel,
              retries: [fallbackModel],
            }),
            value: 'Hello!',
            maxRetries: 1, // Should be ignored since RetryError is thrown
          });
          expect.unreachable('Should throw RetryError');
        } catch (error) {
          expect(error).toBeInstanceOf(RetryError);
          expect(baseModel.doEmbed).toHaveBeenCalledTimes(1);
          expect(fallbackModel.doEmbed).toHaveBeenCalledTimes(1);
        }
      });

      it('should respect maxRetries setting when no retryable matches', async () => {
        // Arrange
        const baseModel = new MockEmbeddingModel({ doEmbed: retryableError });

        // Act & Assert
        try {
          await embed({
            model: createRetryable({
              model: baseModel,
              retries: [],
            }),
            value: 'Hello!',
            maxRetries: 1, // Should be ignored since RetryError is thrown
          });
          expect.unreachable('Should throw RetryError');
        } catch (error) {
          expect(error).toBeInstanceOf(RetryError);
          expect(baseModel.doEmbed).toHaveBeenCalledTimes(2); // 1 initial + 1 retry
        }
      });
    });

    describe('delay', () => {
      it('should apply delay before retrying', async () => {
        // Arrange
        vi.useFakeTimers();
        const baseModel = new MockEmbeddingModel({ doEmbed: retryableError });
        const fallbackModel = new MockEmbeddingModel({
          doEmbed: mockEmbeddings,
        });
        const delayMs = 100;

        // Act
        const promise = embed({
          model: createRetryable({
            model: baseModel,
            retries: [{ model: fallbackModel, delay: delayMs }],
          }),
          value: 'Hello!',
        });

        await vi.runAllTimersAsync();
        await promise;

        // Assert
        expect(baseModel.doEmbed).toHaveBeenCalledTimes(1);
        expect(fallbackModel.doEmbed).toHaveBeenCalledTimes(1);

        vi.useRealTimers();
      });

      it('should apply different delays for multiple retries', async () => {
        // Arrange
        vi.useFakeTimers();
        const baseModel = new MockEmbeddingModel({ doEmbed: retryableError });
        const fallbackModel1 = new MockEmbeddingModel({
          doEmbed: retryableError,
        });
        const fallbackModel2 = new MockEmbeddingModel({
          doEmbed: mockEmbeddings,
        });
        const delay1 = 50;
        const delay2 = 50;

        // Act
        const promise = embed({
          model: createRetryable({
            model: baseModel,
            retries: [
              { model: fallbackModel1, delay: delay1 },
              () => ({ model: fallbackModel2, delay: delay2 }),
            ],
          }),
          value: 'Hello!',
        });

        await vi.runAllTimersAsync();
        await promise;

        // Assert
        expect(baseModel.doEmbed).toHaveBeenCalledTimes(1);
        expect(fallbackModel1.doEmbed).toHaveBeenCalledTimes(1);
        expect(fallbackModel2.doEmbed).toHaveBeenCalledTimes(1);

        vi.useRealTimers();
      });

      it('should not delay when delay is not specified', async () => {
        // Arrange
        const baseModel = new MockEmbeddingModel({ doEmbed: retryableError });
        const fallbackModel = new MockEmbeddingModel({
          doEmbed: mockEmbeddings,
        });

        // Act
        await embed({
          model: createRetryable({
            model: baseModel,
            retries: [{ model: fallbackModel }],
          }),
          value: 'Hello!',
        });

        // Assert
        expect(baseModel.doEmbed).toHaveBeenCalledTimes(1);
        expect(fallbackModel.doEmbed).toHaveBeenCalledTimes(1);
      });
    });

    describe('providerOptions', () => {
      it('should override base model providerOptions with retry model providerOptions', async () => {
        // Arrange
        const baseModel = new MockEmbeddingModel({ doEmbed: retryableError });
        const fallbackModel = new MockEmbeddingModel({
          doEmbed: mockEmbeddings,
        });
        const originalProviderOptions = { openai: { user: 'original-user' } };
        const retryProviderOptions = { openai: { user: 'retry-user' } };

        // Act
        await embed({
          model: createRetryable({
            model: baseModel,
            retries: [
              {
                model: fallbackModel,
                providerOptions: retryProviderOptions,
              },
            ],
          }),
          value: 'Hello!',
          providerOptions: originalProviderOptions,
        });

        // Assert
        expect(baseModel.doEmbed).toHaveBeenCalledTimes(1);
        expect(fallbackModel.doEmbed).toHaveBeenCalledTimes(1);
        expect(baseModel.doEmbed).toHaveBeenCalledWith(
          expect.objectContaining({
            providerOptions: originalProviderOptions,
          }),
        );
        expect(fallbackModel.doEmbed).toHaveBeenCalledWith(
          expect.objectContaining({
            providerOptions: retryProviderOptions,
          }),
        );
      });
    });

    describe('timeout', () => {
      it('should create fresh abort signal with specified timeout on retry', async () => {
        // Arrange
        let baseModelSignal: AbortSignal | undefined;
        let fallbackModelSignal: AbortSignal | undefined;
        const abortError = new DOMException(
          'The operation was aborted',
          'AbortError',
        );

        const baseModel = new MockEmbeddingModel({
          doEmbed: async (opts: any) => {
            baseModelSignal = opts.abortSignal;
            throw abortError;
          },
        });

        const fallbackModel = new MockEmbeddingModel({
          doEmbed: async (opts: any) => {
            fallbackModelSignal = opts.abortSignal;
            // Verify the new signal is not aborted
            if (opts.abortSignal?.aborted) {
              throw new Error('Should not be aborted with fresh signal');
            }
            return mockEmbeddings;
          },
        });

        // Create an already-aborted signal
        const controller = new AbortController();
        controller.abort();

        // Act
        await embed({
          model: createRetryable({
            model: baseModel,
            retries: [
              {
                model: fallbackModel,
                timeout: 30000, // 30 second timeout for retry
              },
            ],
          }),
          value: 'Hello!',
          abortSignal: controller.signal,
        });

        // Assert
        expect(baseModel.doEmbed).toHaveBeenCalledTimes(1);
        expect(fallbackModel.doEmbed).toHaveBeenCalledTimes(1);

        // Base model should receive the original aborted signal
        expect(baseModelSignal?.aborted).toBe(true);

        // Fallback model should receive a fresh, non-aborted signal
        expect(fallbackModelSignal).toBeDefined();
        expect(fallbackModelSignal?.aborted).toBe(false);
        expect(baseModelSignal).not.toBe(fallbackModelSignal);
      });
    });
  });

  describe('RetryError', () => {
    it('should throw RetryError when all retry attempts are exhausted', async () => {
      // Arrange
      const baseModel = new MockEmbeddingModel({ doEmbed: retryableError });
      const fallbackModel1 = new MockEmbeddingModel({
        doEmbed: nonRetryableError,
      });
      const fallbackModel2 = new MockEmbeddingModel({
        doEmbed: retryableError,
      });

      // Act & Assert
      try {
        await embed({
          model: createRetryable({
            model: baseModel,
            retries: [fallbackModel1, fallbackModel2],
          }),
          value: 'Hello!',
        });
        expect.unreachable(
          'Should throw RetryError when all attempts are exhausted',
        );
      } catch (error) {
        expect(error).toBeInstanceOf(RetryError);

        const retryError = error as RetryError;
        expect(retryError.reason).toBe('maxRetriesExceeded');
        expect(retryError.errors).toHaveLength(3);
        expect(retryError.errors[0]).toBe(retryableError);
        expect(retryError.errors[1]).toBe(nonRetryableError);
        expect(retryError.errors[2]).toBe(retryableError);
      }
    });

    it('should throw original error directly on first attempt with no retryables', async () => {
      // Arrange
      const baseModel = new MockEmbeddingModel({ doEmbed: retryableError });

      // Act & Assert
      try {
        await embed({
          model: createRetryable({
            model: baseModel,
            retries: [], // No retry models
          }),
          value: 'Hello!',
          maxRetries: 0, // No automatic retries
        });
        expect.unreachable(
          'Should throw original error on first attempt with no retries',
        );
      } catch (error) {
        expect(error).not.toBeInstanceOf(RetryError);
        expect(error).toBe(retryableError);
      }
    });

    it('should throw original error directly when retryable returns undefined', async () => {
      // Arrange
      const baseModel = new MockEmbeddingModel({
        doEmbed: nonRetryableError,
      });

      // Act & Assert
      try {
        await embed({
          model: createRetryable({
            model: baseModel,
            retries: [() => undefined],
          }),
          value: 'Hello!',
          maxRetries: 0, // No automatic retries
        });
        expect.unreachable(
          'Should throw original error when retry models return undefined',
        );
      } catch (error) {
        expect(error).not.toBeInstanceOf(RetryError);
        expect(error).toBe(nonRetryableError);
      }
    });
  });
});<|MERGE_RESOLUTION|>--- conflicted
+++ resolved
@@ -1,31 +1,20 @@
 import { APICallError, embed, RetryError } from 'ai';
 import { describe, expect, it, vi } from 'vitest';
 import { createRetryable } from './create-retryable-model.js';
-import { type EmbeddingModelEmbed, MockEmbeddingModel } from './test-utils.js';
+import { MockEmbeddingModel } from './test-utils.js';
 import type {
   EmbeddingModel,
-  LanguageModel,
+  EmbeddingModelEmbed,
   Retryable,
   RetryableModelOptions,
   RetryContext,
 } from './types.js';
 import { isErrorAttempt } from './utils.js';
 
-<<<<<<< HEAD
-type OnError = Required<
-  RetryableModelOptions<LanguageModel> | RetryableModelOptions<EmbeddingModel>
->['onError'];
-type OnRetry = Required<
-  RetryableModelOptions<LanguageModel> | RetryableModelOptions<EmbeddingModel>
->['onRetry'];
-
-const mockEmbeddings: EmbeddingModelEmbed = {
-=======
 type OnError = Required<RetryableModelOptions<EmbeddingModel>>['onError'];
 type OnRetry = Required<RetryableModelOptions<EmbeddingModel>>['onRetry'];
 
 const mockEmbeddings: EmbeddingModelEmbed<number> = {
->>>>>>> 2833fcd9
   embeddings: [[0.1, 0.2, 0.3]],
   usage: { tokens: 5 },
 };
