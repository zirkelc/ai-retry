import type { generateText, streamText, TextStreamPart } from 'ai';
import { vi } from 'vitest';
<<<<<<< HEAD
import type { EmbeddingModel, LanguageModel } from './types.js';
=======
import type {
  EmbeddingModel,
  EmbeddingModelEmbed,
  LanguageModel,
  LanguageModelGenerate,
  LanguageModelStream,
} from './types.js';
>>>>>>> 2833fcd9

type StreamText = Parameters<typeof streamText>[0];
type GenerateText = Parameters<typeof generateText>[0];

export type LanguageModelGenerateFn = LanguageModel['doGenerate'];
export type LanguageModelStreamFn = LanguageModel['doStream'];

<<<<<<< HEAD
export type LanguageModelGenerate = Awaited<
  ReturnType<LanguageModelGenerateFn>
>;
export type LanguageModelStream = Awaited<ReturnType<LanguageModelStreamFn>>;

export type EmbeddingModelEmbedFn = EmbeddingModel<number>['doEmbed'];
export type EmbeddingModelEmbed = Awaited<ReturnType<EmbeddingModelEmbedFn>>;
=======
export type EmbeddingModelEmbedFn = EmbeddingModel<number>['doEmbed'];

// Re-export the types for convenience in tests
export type { EmbeddingModelEmbed, LanguageModelGenerate, LanguageModelStream };
>>>>>>> 2833fcd9

const mockGenerateId = () => 'aitxt-mock-id';
const mockCurrentDate = () => new Date(0);

export const mockGenerateOptions: Partial<GenerateText> = {
  _internal: {
    generateId: mockGenerateId,
    currentDate: mockCurrentDate,
  },
};

export const mockStreamOptions: Pick<StreamText, '_internal'> = {
  _internal: {
    generateId: mockGenerateId,
    currentDate: mockCurrentDate,
  },
};

let mockModelCounter = 0;
const generateMockModelId = () => {
  mockModelCounter += 1;
  return `mock-model-${mockModelCounter}`;
};

export class MockLanguageModel implements LanguageModel {
<<<<<<< HEAD
  readonly specificationVersion = 'v3';
=======
  readonly specificationVersion = 'v2';
>>>>>>> 2833fcd9

  readonly supportedUrls: LanguageModel['supportedUrls'];
  readonly provider: LanguageModel['provider'];
  readonly modelId: LanguageModel['modelId'];

  doGenerate: LanguageModel['doGenerate'];
  doStream: LanguageModel['doStream'];

  constructor({
    doGenerate = (): never => {
      throw new Error('Not implemented');
    },
    doStream = (): never => {
      throw new Error('Not implemented');
    },
  }: {
    doGenerate?: LanguageModelGenerate | LanguageModelGenerateFn | Error;
    doStream?: LanguageModelStream | LanguageModelStreamFn | Error;
  } = {}) {
    this.provider = 'mock-provider';
    this.modelId = generateMockModelId();
    this.supportedUrls = {};
    this.doGenerate = vi.fn(async (opts) => {
      if (doGenerate instanceof Error) throw doGenerate;
      if (typeof doGenerate === 'function') return doGenerate(opts);
      return doGenerate;
    });
    this.doStream = vi.fn(async (opts) => {
      if (doStream instanceof Error) throw doStream;
      if (typeof doStream === 'function') return doStream(opts);
      return doStream;
    });
  }
}

export class MockEmbeddingModel implements EmbeddingModel<number> {
<<<<<<< HEAD
  readonly specificationVersion = 'v3';
=======
  readonly specificationVersion = 'v2';
>>>>>>> 2833fcd9

  readonly provider: EmbeddingModel['provider'];
  readonly modelId: EmbeddingModel['modelId'];
  readonly maxEmbeddingsPerCall = 1;
  readonly supportsParallelCalls = true;

  doEmbed: EmbeddingModel['doEmbed'];

  constructor({
    doEmbed = (): never => {
      throw new Error('Not implemented');
    },
  }: {
    doEmbed?: EmbeddingModelEmbed | EmbeddingModelEmbedFn | Error;
  } = {}) {
    this.provider = 'mock-provider';
    this.modelId = generateMockModelId();
    this.doEmbed = vi.fn(async (opts) => {
      if (doEmbed instanceof Error) throw doEmbed;
      if (typeof doEmbed === 'function') return doEmbed(opts);
      return doEmbed;
    });
  }
}

export const chunksToText = (chunks: TextStreamPart<any>[]): string => {
  return chunks
    .map((chunk) => (chunk.type === 'text-delta' ? chunk.text : ''))
    .join('');
};

export const errorFromChunks = (
  chunks: TextStreamPart<any>[],
): unknown | null => {
  const errorChunk = chunks.find((chunk) => chunk.type === 'error');
  return errorChunk && errorChunk.type === 'error' ? errorChunk.error : null;
};<|MERGE_RESOLUTION|>--- conflicted
+++ resolved
@@ -1,8 +1,5 @@
 import type { generateText, streamText, TextStreamPart } from 'ai';
 import { vi } from 'vitest';
-<<<<<<< HEAD
-import type { EmbeddingModel, LanguageModel } from './types.js';
-=======
 import type {
   EmbeddingModel,
   EmbeddingModelEmbed,
@@ -10,28 +7,13 @@
   LanguageModelGenerate,
   LanguageModelStream,
 } from './types.js';
->>>>>>> 2833fcd9
 
 type StreamText = Parameters<typeof streamText>[0];
 type GenerateText = Parameters<typeof generateText>[0];
 
 export type LanguageModelGenerateFn = LanguageModel['doGenerate'];
 export type LanguageModelStreamFn = LanguageModel['doStream'];
-
-<<<<<<< HEAD
-export type LanguageModelGenerate = Awaited<
-  ReturnType<LanguageModelGenerateFn>
->;
-export type LanguageModelStream = Awaited<ReturnType<LanguageModelStreamFn>>;
-
 export type EmbeddingModelEmbedFn = EmbeddingModel<number>['doEmbed'];
-export type EmbeddingModelEmbed = Awaited<ReturnType<EmbeddingModelEmbedFn>>;
-=======
-export type EmbeddingModelEmbedFn = EmbeddingModel<number>['doEmbed'];
-
-// Re-export the types for convenience in tests
-export type { EmbeddingModelEmbed, LanguageModelGenerate, LanguageModelStream };
->>>>>>> 2833fcd9
 
 const mockGenerateId = () => 'aitxt-mock-id';
 const mockCurrentDate = () => new Date(0);
@@ -57,11 +39,7 @@
 };
 
 export class MockLanguageModel implements LanguageModel {
-<<<<<<< HEAD
   readonly specificationVersion = 'v3';
-=======
-  readonly specificationVersion = 'v2';
->>>>>>> 2833fcd9
 
   readonly supportedUrls: LanguageModel['supportedUrls'];
   readonly provider: LanguageModel['provider'];
@@ -98,11 +76,7 @@
 }
 
 export class MockEmbeddingModel implements EmbeddingModel<number> {
-<<<<<<< HEAD
   readonly specificationVersion = 'v3';
-=======
-  readonly specificationVersion = 'v2';
->>>>>>> 2833fcd9
 
   readonly provider: EmbeddingModel['provider'];
   readonly modelId: EmbeddingModel['modelId'];
