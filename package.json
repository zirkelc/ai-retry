--- conflicted
+++ resolved
@@ -1,10 +1,6 @@
 {
   "name": "ai-retry",
-<<<<<<< HEAD
-  "version": "1.0.0-beta.3",
-=======
   "version": "0.12.0",
->>>>>>> 3c4fa86a
   "description": "AI SDK Retry",
   "packageManager": "pnpm@10.0.0",
   "main": "./dist/index.mjs",
