--- conflicted
+++ resolved
@@ -1,10 +1,6 @@
 {
   "name": "ai-retry",
-<<<<<<< HEAD
   "version": "1.0.0-beta.0",
-=======
-  "version": "0.10.3",
->>>>>>> 2833fcd9
   "description": "AI SDK Retry",
   "packageManager": "pnpm@10.0.0",
   "main": "./dist/index.mjs",
@@ -62,12 +58,7 @@
     "publint": "^0.3.15",
     "tsdown": "^0.16.7",
     "tsx": "^4.20.6",
-<<<<<<< HEAD
-    "typescript": "^5.9.3",
-    "unbuild": "^3.6.1",
-=======
     "typescript": "^5.9.2",
->>>>>>> 2833fcd9
     "vitest": "^4.0.14",
     "zod": "^4.1.13"
   },
